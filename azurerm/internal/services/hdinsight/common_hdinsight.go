--- conflicted
+++ resolved
@@ -106,7 +106,6 @@
 			}
 		}
 
-<<<<<<< HEAD
 		if d.HasChange("monitor") {
 			log.Printf("[DEBUG] Chnage Azure Monitor for the HDInsight %q Cluster", clusterKind)
 			extensionsClient := meta.(*clients.Client).HDInsight.ExtensionsClient
@@ -117,7 +116,8 @@
 				}
 			} else if err := disableHDInsightMonitoring(ctx, extensionsClient, resourceGroup, name); err != nil {
 				return nil
-=======
+			}
+		}
 		if d.HasChange("gateway") {
 			log.Printf("[DEBUG] Updating the HDInsight %q Cluster gateway", clusterKind)
 			vs := d.Get("gateway").([]interface{})[0].(map[string]interface{})
@@ -138,7 +138,6 @@
 
 			if err := future.WaitForCompletionRef(ctx, client.Client); err != nil {
 				return fmt.Errorf("Error waiting for HDInsight Cluster %q (Resource Group %q) Gateway to be updated: %s", name, resourceGroup, err)
->>>>>>> d2b314d0
 			}
 		}
 
