--- conflicted
+++ resolved
@@ -112,30 +112,12 @@
 	graph            *graph.Client
 	hdinsight        *hdinsight.Client
 	iothub           *iothub.Client
-<<<<<<< HEAD
-	keyvault         *keyvault.Client
-	kusto            *kusto.Client
-	logAnalytics     *loganalytics.Client
-	logic            *logic.Client
-	managementGroups *managementgroup.Client
-	maps             *maps.Client
-	mariadb          *mariadb.Client
-	media            *media.Client
-	monitor          *monitor.Client
-	mysql            *mysql.Client
-	msi              *msi.Client
-	mssql            *mssql.Client
 	Network          *network.Client
 	NotificationHubs *notificationhub.Client
 	Policy           *policy.Client
 	Portal           *portal.Client
 	Postgres         *postgres.Client
 	PrivateDns       *privatedns.Client
-	recoveryServices *recoveryservices.Client
-	redis            *redis.Client
-	relay            *relay.Client
-	resource         *resource.Client
-=======
 	Keyvault         *keyvault.Client
 	Kusto            *kusto.Client
 	LogAnalytics     *loganalytics.Client
@@ -148,16 +130,11 @@
 	Msi              *msi.Client
 	Mssql            *mssql.Client
 	Mysql            *mysql.Client
-	network          *network.Client
-	notificationHubs *notificationhub.Client
-	policy           *policy.Client
-	portal           *portal.Client
 	postgres         *postgres.Client
 	RecoveryServices *recoveryservices.Client
 	Redis            *redis.Client
 	Relay            *relay.Client
 	Resource         *resource.Client
->>>>>>> f1058375
 	Scheduler        *scheduler.Client
 	Search           *search.Client
 	SecurityCenter   *securitycenter.Client
@@ -270,30 +247,12 @@
 	client.graph = graph.BuildClient(o)
 	client.hdinsight = hdinsight.BuildClient(o)
 	client.iothub = iothub.BuildClient(o)
-<<<<<<< HEAD
-	client.keyvault = keyvault.BuildClient(o)
-	client.kusto = kusto.BuildClient(o)
-	client.logic = logic.BuildClient(o)
-	client.logAnalytics = loganalytics.BuildClient(o)
-	client.maps = maps.BuildClient(o)
-	client.mariadb = mariadb.BuildClient(o)
-	client.media = media.BuildClient(o)
-	client.monitor = monitor.BuildClient(o)
-	client.mssql = mssql.BuildClient(o)
-	client.msi = msi.BuildClient(o)
-	client.mysql = mysql.BuildClient(o)
-	client.managementGroups = managementgroup.BuildClient(o)
 	client.Network = network.BuildClient(o)
 	client.NotificationHubs = notificationhub.BuildClient(o)
 	client.Policy = policy.BuildClient(o)
 	client.Portal = portal.BuildClient(o)
 	client.Postgres = postgres.BuildClient(o)
 	client.PrivateDns = privatedns.BuildClient(o)
-	client.recoveryServices = recoveryservices.BuildClient(o)
-	client.redis = redis.BuildClient(o)
-	client.relay = relay.BuildClient(o)
-	client.resource = resource.BuildClient(o)
-=======
 	client.Keyvault = keyvault.BuildClient(o)
 	client.Kusto = kusto.BuildClient(o)
 	client.Logic = logic.BuildClient(o)
@@ -306,17 +265,11 @@
 	client.Msi = msi.BuildClient(o)
 	client.Mysql = mysql.BuildClient(o)
 	client.ManagementGroups = managementgroup.BuildClient(o)
-	client.network = network.BuildClient(o)
-	client.notificationHubs = notificationhub.BuildClient(o)
-	client.policy = policy.BuildClient(o)
-	client.portal = portal.BuildClient(o)
 	client.postgres = postgres.BuildClient(o)
-	client.privateDns = privatedns.BuildClient(o)
 	client.RecoveryServices = recoveryservices.BuildClient(o)
 	client.Redis = redis.BuildClient(o)
 	client.Relay = relay.BuildClient(o)
 	client.Resource = resource.BuildClient(o)
->>>>>>> f1058375
 	client.Search = search.BuildClient(o)
 	client.SecurityCenter = securitycenter.BuildClient(o)
 	client.ServiceBus = servicebus.BuildClient(o)
