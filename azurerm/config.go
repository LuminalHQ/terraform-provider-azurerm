package azurerm

import (
	"context"
	"fmt"
	"log"
	"os"
	"strings"
	"sync"
	"time"

	appinsights "github.com/Azure/azure-sdk-for-go/services/appinsights/mgmt/2015-05-01/insights"
	"github.com/Azure/azure-sdk-for-go/services/automation/mgmt/2015-10-31/automation"
	"github.com/Azure/azure-sdk-for-go/services/cdn/mgmt/2017-10-12/cdn"
	"github.com/Azure/azure-sdk-for-go/services/cognitiveservices/mgmt/2017-04-18/cognitiveservices"
	"github.com/Azure/azure-sdk-for-go/services/compute/mgmt/2018-06-01/compute"
	"github.com/Azure/azure-sdk-for-go/services/containerinstance/mgmt/2018-10-01/containerinstance"
	"github.com/Azure/azure-sdk-for-go/services/containerregistry/mgmt/2017-10-01/containerregistry"
	"github.com/Azure/azure-sdk-for-go/services/containerservice/mgmt/2018-03-31/containerservice"
	"github.com/Azure/azure-sdk-for-go/services/cosmos-db/mgmt/2015-04-08/documentdb"
	"github.com/Azure/azure-sdk-for-go/services/databricks/mgmt/2018-04-01/databricks"
	analyticsAccount "github.com/Azure/azure-sdk-for-go/services/datalake/analytics/mgmt/2016-11-01/account"
	"github.com/Azure/azure-sdk-for-go/services/datalake/store/2016-11-01/filesystem"
	storeAccount "github.com/Azure/azure-sdk-for-go/services/datalake/store/mgmt/2016-11-01/account"
	"github.com/Azure/azure-sdk-for-go/services/devtestlabs/mgmt/2016-05-15/dtl"
	"github.com/Azure/azure-sdk-for-go/services/eventgrid/mgmt/2018-01-01/eventgrid"
	"github.com/Azure/azure-sdk-for-go/services/eventhub/mgmt/2017-04-01/eventhub"
	"github.com/Azure/azure-sdk-for-go/services/graphrbac/1.6/graphrbac"
	"github.com/Azure/azure-sdk-for-go/services/iothub/mgmt/2018-04-01/devices"
	keyVault "github.com/Azure/azure-sdk-for-go/services/keyvault/2016-10-01/keyvault"
	"github.com/Azure/azure-sdk-for-go/services/keyvault/mgmt/2018-02-14/keyvault"
	"github.com/Azure/azure-sdk-for-go/services/logic/mgmt/2016-06-01/logic"
	"github.com/Azure/azure-sdk-for-go/services/mysql/mgmt/2017-12-01/mysql"
	"github.com/Azure/azure-sdk-for-go/services/network/mgmt/2018-04-01/network"
	"github.com/Azure/azure-sdk-for-go/services/notificationhubs/mgmt/2017-04-01/notificationhubs"
	"github.com/Azure/azure-sdk-for-go/services/postgresql/mgmt/2017-12-01/postgresql"
	"github.com/Azure/azure-sdk-for-go/services/preview/apimanagement/mgmt/2018-06-01-preview/apimanagement"
	"github.com/Azure/azure-sdk-for-go/services/preview/authorization/mgmt/2018-01-01-preview/authorization"
	"github.com/Azure/azure-sdk-for-go/services/preview/devspaces/mgmt/2018-06-01-preview/devspaces"
	"github.com/Azure/azure-sdk-for-go/services/preview/dns/mgmt/2018-03-01-preview/dns"
	"github.com/Azure/azure-sdk-for-go/services/preview/monitor/mgmt/2018-03-01/insights"
	"github.com/Azure/azure-sdk-for-go/services/preview/msi/mgmt/2015-08-31-preview/msi"
	"github.com/Azure/azure-sdk-for-go/services/preview/operationalinsights/mgmt/2015-11-01-preview/operationalinsights"
	"github.com/Azure/azure-sdk-for-go/services/preview/operationsmanagement/mgmt/2015-11-01-preview/operationsmanagement"
	"github.com/Azure/azure-sdk-for-go/services/preview/resources/mgmt/2018-03-01-preview/management"
	"github.com/Azure/azure-sdk-for-go/services/preview/security/mgmt/2017-08-01-preview/security"
	"github.com/Azure/azure-sdk-for-go/services/preview/sql/mgmt/2015-05-01-preview/sql"
	"github.com/Azure/azure-sdk-for-go/services/recoveryservices/mgmt/2016-06-01/backup"
	"github.com/Azure/azure-sdk-for-go/services/recoveryservices/mgmt/2016-06-01/recoveryservices"
	"github.com/Azure/azure-sdk-for-go/services/redis/mgmt/2018-03-01/redis"
	"github.com/Azure/azure-sdk-for-go/services/relay/mgmt/2017-04-01/relay"
	"github.com/Azure/azure-sdk-for-go/services/resources/mgmt/2016-06-01/subscriptions"
	"github.com/Azure/azure-sdk-for-go/services/resources/mgmt/2016-09-01/locks"
	"github.com/Azure/azure-sdk-for-go/services/resources/mgmt/2016-12-01/policy"
	"github.com/Azure/azure-sdk-for-go/services/resources/mgmt/2017-05-10/resources"
	"github.com/Azure/azure-sdk-for-go/services/scheduler/mgmt/2016-03-01/scheduler"
	"github.com/Azure/azure-sdk-for-go/services/search/mgmt/2015-08-19/search"
	"github.com/Azure/azure-sdk-for-go/services/servicebus/mgmt/2017-04-01/servicebus"
	"github.com/Azure/azure-sdk-for-go/services/servicefabric/mgmt/2018-02-01/servicefabric"
	"github.com/Azure/azure-sdk-for-go/services/storage/mgmt/2017-10-01/storage"
	"github.com/Azure/azure-sdk-for-go/services/trafficmanager/mgmt/2017-05-01/trafficmanager"
	"github.com/Azure/azure-sdk-for-go/services/web/mgmt/2018-02-01/web"

	mainStorage "github.com/Azure/azure-sdk-for-go/storage"
	"github.com/Azure/go-autorest/autorest"
	"github.com/Azure/go-autorest/autorest/adal"
	az "github.com/Azure/go-autorest/autorest/azure"
	uuid "github.com/hashicorp/go-uuid"
	"github.com/hashicorp/terraform/httpclient"
	"github.com/terraform-providers/terraform-provider-azurerm/azurerm/helpers/authentication"
	"github.com/terraform-providers/terraform-provider-azurerm/azurerm/helpers/azure"
	"github.com/terraform-providers/terraform-provider-azurerm/azurerm/utils"
	"github.com/terraform-providers/terraform-provider-azurerm/version"
)

// ArmClient contains the handles to all the specific Azure Resource Manager
// resource classes' respective clients.
type ArmClient struct {
	clientId                 string
	tenantId                 string
	subscriptionId           string
	usingServicePrincipal    bool
	environment              az.Environment
	skipProviderRegistration bool

	StopContext context.Context

	cosmosDBClient documentdb.DatabaseAccountsClient

	automationAccountClient               automation.AccountClient
	automationAgentRegistrationInfoClient automation.AgentRegistrationInformationClient
	automationCredentialClient            automation.CredentialClient
	automationDscConfigurationClient      automation.DscConfigurationClient
	automationDscNodeConfigurationClient  automation.DscNodeConfigurationClient
	automationModuleClient                automation.ModuleClient
	automationRunbookClient               automation.RunbookClient
	automationRunbookDraftClient          automation.RunbookDraftClient
	automationScheduleClient              automation.ScheduleClient

	dnsClient   dns.RecordSetsClient
	zonesClient dns.ZonesClient

	containerRegistryClient  containerregistry.RegistriesClient
	containerServicesClient  containerservice.ContainerServicesClient
	kubernetesClustersClient containerservice.ManagedClustersClient
	containerGroupsClient    containerinstance.ContainerGroupsClient

	eventGridTopicsClient       eventgrid.TopicsClient
	eventHubClient              eventhub.EventHubsClient
	eventHubConsumerGroupClient eventhub.ConsumerGroupsClient
	eventHubNamespacesClient    eventhub.NamespacesClient

	solutionsClient operationsmanagement.SolutionsClient

	redisClient               redis.Client
	redisFirewallClient       redis.FirewallRulesClient
	redisPatchSchedulesClient redis.PatchSchedulesClient

	// API Management
	apiManagementServiceClient apimanagement.ServiceClient

	// Application Insights
	appInsightsClient appinsights.ComponentsClient

	// Authentication
	roleAssignmentsClient   authorization.RoleAssignmentsClient
	roleDefinitionsClient   authorization.RoleDefinitionsClient
	applicationsClient      graphrbac.ApplicationsClient
	servicePrincipalsClient graphrbac.ServicePrincipalsClient

	// Autoscale Settings
	autoscaleSettingsClient insights.AutoscaleSettingsClient

	// CDN
	cdnCustomDomainsClient cdn.CustomDomainsClient
	cdnEndpointsClient     cdn.EndpointsClient
	cdnProfilesClient      cdn.ProfilesClient

	// Cognitive Services
	cognitiveAccountsClient cognitiveservices.AccountsClient

	// Compute
	availSetClient             compute.AvailabilitySetsClient
	diskClient                 compute.DisksClient
	imageClient                compute.ImagesClient
	galleriesClient            compute.GalleriesClient
	galleryImagesClient        compute.GalleryImagesClient
	galleryImageVersionsClient compute.GalleryImageVersionsClient
	snapshotsClient            compute.SnapshotsClient
	usageOpsClient             compute.UsageClient
	vmExtensionImageClient     compute.VirtualMachineExtensionImagesClient
	vmExtensionClient          compute.VirtualMachineExtensionsClient
	vmScaleSetClient           compute.VirtualMachineScaleSetsClient
	vmImageClient              compute.VirtualMachineImagesClient
	vmClient                   compute.VirtualMachinesClient

	// Devices
	iothubResourceClient devices.IotHubResourceClient

	// DevTestLabs
	devTestLabsClient            dtl.LabsClient
	devTestPoliciesClient        dtl.PoliciesClient
	devTestVirtualMachinesClient dtl.VirtualMachinesClient
	devTestVirtualNetworksClient dtl.VirtualNetworksClient

	// DevSpace
	devSpaceControllerClient devspaces.ControllersClient

	// Databases
	mysqlConfigurationsClient                mysql.ConfigurationsClient
	mysqlDatabasesClient                     mysql.DatabasesClient
	mysqlFirewallRulesClient                 mysql.FirewallRulesClient
	mysqlServersClient                       mysql.ServersClient
	mysqlVirtualNetworkRulesClient           mysql.VirtualNetworkRulesClient
	postgresqlConfigurationsClient           postgresql.ConfigurationsClient
	postgresqlDatabasesClient                postgresql.DatabasesClient
	postgresqlFirewallRulesClient            postgresql.FirewallRulesClient
	postgresqlServersClient                  postgresql.ServersClient
	postgresqlVirtualNetworkRulesClient      postgresql.VirtualNetworkRulesClient
	sqlDatabasesClient                       sql.DatabasesClient
	sqlDatabaseThreatDetectionPoliciesClient sql.DatabaseThreatDetectionPoliciesClient
	sqlElasticPoolsClient                    sql.ElasticPoolsClient
	sqlFirewallRulesClient                   sql.FirewallRulesClient
	sqlServersClient                         sql.ServersClient
	sqlServerAzureADAdministratorsClient     sql.ServerAzureADAdministratorsClient
	sqlVirtualNetworkRulesClient             sql.VirtualNetworkRulesClient

	// Data Lake Store
	dataLakeStoreAccountClient       storeAccount.AccountsClient
	dataLakeStoreFirewallRulesClient storeAccount.FirewallRulesClient
	dataLakeStoreFilesClient         filesystem.Client

	// Data Lake Analytics
	dataLakeAnalyticsAccountClient       analyticsAccount.AccountsClient
	dataLakeAnalyticsFirewallRulesClient analyticsAccount.FirewallRulesClient

	// Databricks
	databricksWorkspacesClient databricks.WorkspacesClient

	// KeyVault
	keyVaultClient           keyvault.VaultsClient
	keyVaultManagementClient keyVault.BaseClient

	// Log Analytics
	linkedServicesClient operationalinsights.LinkedServicesClient
	workspacesClient     operationalinsights.WorkspacesClient

	// Logic
	logicWorkflowsClient logic.WorkflowsClient

	// Management Groups
	managementGroupsClient             managementgroups.Client
	managementGroupsSubscriptionClient managementgroups.SubscriptionsClient

	// Monitor
	monitorActionGroupsClient      insights.ActionGroupsClient
	monitorActivityLogAlertsClient insights.ActivityLogAlertsClient
	monitorAlertRulesClient        insights.AlertRulesClient
	monitorLogProfilesClient       insights.LogProfilesClient
	monitorMetricAlertsClient      insights.MetricAlertsClient

	// MSI
	userAssignedIdentitiesClient msi.UserAssignedIdentitiesClient

	// Networking
	applicationGatewayClient        network.ApplicationGatewaysClient
	applicationSecurityGroupsClient network.ApplicationSecurityGroupsClient
	azureFirewallsClient            network.AzureFirewallsClient
	expressRouteAuthsClient         network.ExpressRouteCircuitAuthorizationsClient
	expressRouteCircuitClient       network.ExpressRouteCircuitsClient
	expressRoutePeeringsClient      network.ExpressRouteCircuitPeeringsClient
	ifaceClient                     network.InterfacesClient
	loadBalancerClient              network.LoadBalancersClient
	localNetConnClient              network.LocalNetworkGatewaysClient
	packetCapturesClient            network.PacketCapturesClient
	publicIPClient                  network.PublicIPAddressesClient
	routesClient                    network.RoutesClient
	routeTablesClient               network.RouteTablesClient
	secGroupClient                  network.SecurityGroupsClient
	secRuleClient                   network.SecurityRulesClient
	subnetClient                    network.SubnetsClient
	vnetGatewayConnectionsClient    network.VirtualNetworkGatewayConnectionsClient
	vnetGatewayClient               network.VirtualNetworkGatewaysClient
	vnetClient                      network.VirtualNetworksClient
	vnetPeeringsClient              network.VirtualNetworkPeeringsClient
	watcherClient                   network.WatchersClient

	// Notification Hubs
	notificationHubsClient       notificationhubs.Client
	notificationNamespacesClient notificationhubs.NamespacesClient

	// Recovery Services
	recoveryServicesVaultsClient             recoveryservices.VaultsClient
	recoveryServicesProtectedItemsClient     backup.ProtectedItemsClient
	recoveryServicesProtectionPoliciesClient backup.ProtectionPoliciesClient

	// Relay
	relayNamespacesClient relay.NamespacesClient

	// Resources
	managementLocksClient locks.ManagementLocksClient
	deploymentsClient     resources.DeploymentsClient
	providersClient       resources.ProvidersClient
	resourcesClient       resources.Client
	resourceGroupsClient  resources.GroupsClient
	subscriptionsClient   subscriptions.Client

	// Scheduler
	schedulerJobCollectionsClient scheduler.JobCollectionsClient //nolint: megacheck

	schedulerJobsClient scheduler.JobsClient //nolint: megacheck

	// Search
	searchServicesClient  search.ServicesClient
	searchAdminKeysClient search.AdminKeysClient

	// Security Centre
	securityCenterPricingClient   security.PricingsClient
	securityCenterContactsClient  security.ContactsClient
	securityCenterWorkspaceClient security.WorkspaceSettingsClient

	// ServiceBus
	serviceBusQueuesClient            servicebus.QueuesClient
	serviceBusNamespacesClient        servicebus.NamespacesClient
	serviceBusTopicsClient            servicebus.TopicsClient
	serviceBusSubscriptionsClient     servicebus.SubscriptionsClient
	serviceBusSubscriptionRulesClient servicebus.RulesClient

	// Service Fabric
	serviceFabricClustersClient servicefabric.ClustersClient

	// Storage
	storageServiceClient storage.AccountsClient
	storageUsageClient   storage.UsageClient

	// Traffic Manager
	trafficManagerGeographialHierarchiesClient trafficmanager.GeographicHierarchiesClient
	trafficManagerProfilesClient               trafficmanager.ProfilesClient
	trafficManagerEndpointsClient              trafficmanager.EndpointsClient

	// Web
	appServicePlansClient web.AppServicePlansClient
	appServicesClient     web.AppsClient

	// Policy
	policyAssignmentsClient policy.AssignmentsClient
	policyDefinitionsClient policy.DefinitionsClient
}

var (
	msClientRequestIDOnce sync.Once
	msClientRequestID     string
)

// clientRequestID generates a UUID to pass through `x-ms-client-request-id` header.
func clientRequestID() string {
	msClientRequestIDOnce.Do(func() {
		var err error
		msClientRequestID, err = uuid.GenerateUUID()

		if err != nil {
			log.Printf("[WARN] Fail to generate uuid for msClientRequestID: %+v", err)
		}
	})

	log.Printf("[DEBUG] AzureRM Client Request Id: %s", msClientRequestID)
	return msClientRequestID
}

func (c *ArmClient) configureClient(client *autorest.Client, auth autorest.Authorizer) {
	setUserAgent(client)
	client.Authorizer = auth
	//client.RequestInspector = azure.WithClientID(clientRequestID())
	client.Sender = azure.BuildSender()
	client.SkipResourceProviderRegistration = c.skipProviderRegistration
	client.PollingDuration = 60 * time.Minute
}

<<<<<<< HEAD
func buildSender() autorest.Sender {
	return autorest.DecorateSender(&http.Client{
		Transport: &http.Transport{
			Proxy: http.ProxyFromEnvironment,
		},
	}, withRequestLogging())
}

func withRequestLogging() autorest.SendDecorator {
	return func(s autorest.Sender) autorest.Sender {
		return autorest.SenderFunc(func(r *http.Request) (*http.Response, error) {
			// strip the authorization header prior to printing
			authHeaderName := "Authorization"
			auth := r.Header.Get(authHeaderName)
			if auth != "" {
				r.Header.Del(authHeaderName)
			}

			// dump request to wire format
			if dump, err := httputil.DumpRequestOut(r, true); err == nil {
				log.Printf("[DEBUG] AzureRM Request: \n%s\n", dump)
			} else {
				// fallback to basic message
				log.Printf("[DEBUG] AzureRM Request: %s to %s\n", r.Method, r.URL)
			}

			// add the auth header back
			if auth != "" {
				r.Header.Add(authHeaderName, auth)
			}

			resp, err := s.Do(r)
			if resp != nil {
				// dump response to wire format
				if dump, err2 := httputil.DumpResponse(resp, true); err2 == nil {
					log.Printf("[DEBUG] AzureRM Response for %s: \n%s\n", r.URL, dump)
				} else {
					// fallback to basic message
					log.Printf("[DEBUG] AzureRM Response: %s for %s\n", resp.Status, r.URL)
				}
			} else {
				log.Printf("[DEBUG] Request to %s completed with no response", r.URL)
			}
			return resp, err
		})
	}
}

=======
>>>>>>> 36a71fb1
func setUserAgent(client *autorest.Client) {
	// TODO: This is the SDK version not the CLI version, once we are on 0.12, should revisit
	tfUserAgent := httpclient.UserAgentString()

	pv := version.ProviderVersion
	providerUserAgent := fmt.Sprintf("%s terraform-provider-azurerm/%s", tfUserAgent, pv)
	client.UserAgent = strings.TrimSpace(fmt.Sprintf("%s %s", client.UserAgent, providerUserAgent))

	// append the CloudShell version to the user agent if it exists
	if azureAgent := os.Getenv("AZURE_HTTP_USER_AGENT"); azureAgent != "" {
		client.UserAgent = fmt.Sprintf("%s %s", client.UserAgent, azureAgent)
	}

	log.Printf("[DEBUG] AzureRM Client User Agent: %s\n", client.UserAgent)
}

// getArmClient is a helper method which returns a fully instantiated
// *ArmClient based on the Config's current settings.
func getArmClient(c *authentication.Config) (*ArmClient, error) {
	env, err := authentication.DetermineEnvironment(c.Environment)
	if err != nil {
		return nil, err
	}

	// client declarations:
	client := ArmClient{
		clientId:                 c.ClientID,
		tenantId:                 c.TenantID,
		subscriptionId:           c.SubscriptionID,
		environment:              *env,
		usingServicePrincipal:    c.ClientSecret != "",
		skipProviderRegistration: c.SkipProviderRegistration,
	}

	oauthConfig, err := adal.NewOAuthConfig(env.ActiveDirectoryEndpoint, c.TenantID)
	if err != nil {
		return nil, err
	}

	// OAuthConfigForTenant returns a pointer, which can be nil.
	if oauthConfig == nil {
		return nil, fmt.Errorf("Unable to configure OAuthConfig for tenant %s", c.TenantID)
	}

	// Resource Manager endpoints
	endpoint := env.ResourceManagerEndpoint
	auth, err := authentication.GetAuthorizationToken(c, oauthConfig, endpoint)
	if err != nil {
		return nil, err
	}

	// Graph Endpoints
	graphEndpoint := env.GraphEndpoint
	graphAuth, err := authentication.GetAuthorizationToken(c, oauthConfig, graphEndpoint)
	if err != nil {
		return nil, err
	}

	// Key Vault Endpoints
	sender := azure.BuildSender()
	keyVaultAuth := autorest.NewBearerAuthorizerCallback(sender, func(tenantID, resource string) (*autorest.BearerAuthorizer, error) {
		keyVaultSpt, err := authentication.GetAuthorizationToken(c, oauthConfig, resource)
		if err != nil {
			return nil, err
		}

		return keyVaultSpt, nil
	})

	client.registerApiManagementServiceClients(endpoint, c.SubscriptionID, auth)
	client.registerAppInsightsClients(endpoint, c.SubscriptionID, auth)
	client.registerAutomationClients(endpoint, c.SubscriptionID, auth)
	client.registerAuthentication(endpoint, graphEndpoint, c.SubscriptionID, c.TenantID, auth, graphAuth)
	client.registerCDNClients(endpoint, c.SubscriptionID, auth)
	client.registerCognitiveServiceClients(endpoint, c.SubscriptionID, auth)
	client.registerComputeClients(endpoint, c.SubscriptionID, auth)
	client.registerContainerInstanceClients(endpoint, c.SubscriptionID, auth)
	client.registerContainerRegistryClients(endpoint, c.SubscriptionID, auth)
	client.registerContainerServicesClients(endpoint, c.SubscriptionID, auth)
	client.registerCosmosDBClients(endpoint, c.SubscriptionID, auth)
	client.registerDatabricksClients(endpoint, c.SubscriptionID, auth)
	client.registerDatabases(endpoint, c.SubscriptionID, auth, sender)
	client.registerDataLakeStoreClients(endpoint, c.SubscriptionID, auth)
	client.registerDeviceClients(endpoint, c.SubscriptionID, auth)
	client.registerDevSpaceClients(endpoint, c.SubscriptionID, auth)
	client.registerDevTestClients(endpoint, c.SubscriptionID, auth)
	client.registerDNSClients(endpoint, c.SubscriptionID, auth)
	client.registerEventGridClients(endpoint, c.SubscriptionID, auth)
	client.registerEventHubClients(endpoint, c.SubscriptionID, auth)
	client.registerKeyVaultClients(endpoint, c.SubscriptionID, auth, keyVaultAuth)
	client.registerLogicClients(endpoint, c.SubscriptionID, auth)
	client.registerMonitorClients(endpoint, c.SubscriptionID, auth)
	client.registerNetworkingClients(endpoint, c.SubscriptionID, auth)
	client.registerNotificationHubsClient(endpoint, c.SubscriptionID, auth)
	client.registerOperationalInsightsClients(endpoint, c.SubscriptionID, auth)
	client.registerRecoveryServiceClients(endpoint, c.SubscriptionID, auth)
	client.registerPolicyClients(endpoint, c.SubscriptionID, auth)
	client.registerManagementGroupClients(endpoint, auth)
	client.registerRedisClients(endpoint, c.SubscriptionID, auth)
	client.registerRelayClients(endpoint, c.SubscriptionID, auth)
	client.registerResourcesClients(endpoint, c.SubscriptionID, auth)
	client.registerSearchClients(endpoint, c.SubscriptionID, auth)
	client.registerSecurityCenterClients(endpoint, c.SubscriptionID, auth)
	client.registerServiceBusClients(endpoint, c.SubscriptionID, auth)
	client.registerServiceFabricClients(endpoint, c.SubscriptionID, auth)
	client.registerSchedulerClients(endpoint, c.SubscriptionID, auth)
	client.registerStorageClients(endpoint, c.SubscriptionID, auth)
	client.registerTrafficManagerClients(endpoint, c.SubscriptionID, auth)
	client.registerWebClients(endpoint, c.SubscriptionID, auth)

	return &client, nil
}

func (c *ArmClient) registerApiManagementServiceClients(endpoint, subscriptionId string, auth autorest.Authorizer) {
	ams := apimanagement.NewServiceClientWithBaseURI(endpoint, subscriptionId)
	c.configureClient(&ams.Client, auth)
	c.apiManagementServiceClient = ams
}

func (c *ArmClient) registerAppInsightsClients(endpoint, subscriptionId string, auth autorest.Authorizer) {
	ai := appinsights.NewComponentsClientWithBaseURI(endpoint, subscriptionId)
	c.configureClient(&ai.Client, auth)
	c.appInsightsClient = ai
}

func (c *ArmClient) registerAutomationClients(endpoint, subscriptionId string, auth autorest.Authorizer) {
	accountClient := automation.NewAccountClientWithBaseURI(endpoint, subscriptionId)
	c.configureClient(&accountClient.Client, auth)
	c.automationAccountClient = accountClient

	agentRegistrationInfoClient := automation.NewAgentRegistrationInformationClientWithBaseURI(endpoint, subscriptionId)
	c.configureClient(&agentRegistrationInfoClient.Client, auth)
	c.automationAgentRegistrationInfoClient = agentRegistrationInfoClient

	credentialClient := automation.NewCredentialClientWithBaseURI(endpoint, subscriptionId)
	c.configureClient(&credentialClient.Client, auth)
	c.automationCredentialClient = credentialClient

	dscConfigurationClient := automation.NewDscConfigurationClientWithBaseURI(endpoint, subscriptionId)
	c.configureClient(&dscConfigurationClient.Client, auth)
	c.automationDscConfigurationClient = dscConfigurationClient

	dscNodeConfigurationClient := automation.NewDscNodeConfigurationClientWithBaseURI(endpoint, subscriptionId)
	c.configureClient(&dscNodeConfigurationClient.Client, auth)
	c.automationDscNodeConfigurationClient = dscNodeConfigurationClient

	moduleClient := automation.NewModuleClientWithBaseURI(endpoint, subscriptionId)
	c.configureClient(&moduleClient.Client, auth)
	c.automationModuleClient = moduleClient

	runbookClient := automation.NewRunbookClientWithBaseURI(endpoint, subscriptionId)
	c.configureClient(&runbookClient.Client, auth)
	c.automationRunbookClient = runbookClient

	scheduleClient := automation.NewScheduleClientWithBaseURI(endpoint, subscriptionId)
	c.configureClient(&scheduleClient.Client, auth)
	c.automationScheduleClient = scheduleClient

	runbookDraftClient := automation.NewRunbookDraftClientWithBaseURI(endpoint, subscriptionId)
	c.configureClient(&runbookDraftClient.Client, auth)
	c.automationRunbookDraftClient = runbookDraftClient
}

func (c *ArmClient) registerAuthentication(endpoint, graphEndpoint, subscriptionId, tenantId string, auth, graphAuth autorest.Authorizer) {
	assignmentsClient := authorization.NewRoleAssignmentsClientWithBaseURI(endpoint, subscriptionId)
	c.configureClient(&assignmentsClient.Client, auth)
	c.roleAssignmentsClient = assignmentsClient

	definitionsClient := authorization.NewRoleDefinitionsClientWithBaseURI(endpoint, subscriptionId)
	c.configureClient(&definitionsClient.Client, auth)
	c.roleDefinitionsClient = definitionsClient

	applicationsClient := graphrbac.NewApplicationsClientWithBaseURI(graphEndpoint, tenantId)
	c.configureClient(&applicationsClient.Client, graphAuth)
	c.applicationsClient = applicationsClient

	servicePrincipalsClient := graphrbac.NewServicePrincipalsClientWithBaseURI(graphEndpoint, tenantId)
	c.configureClient(&servicePrincipalsClient.Client, graphAuth)
	c.servicePrincipalsClient = servicePrincipalsClient
}

func (c *ArmClient) registerCDNClients(endpoint, subscriptionId string, auth autorest.Authorizer) {
	customDomainsClient := cdn.NewCustomDomainsClientWithBaseURI(endpoint, subscriptionId)
	c.configureClient(&customDomainsClient.Client, auth)
	c.cdnCustomDomainsClient = customDomainsClient

	endpointsClient := cdn.NewEndpointsClientWithBaseURI(endpoint, subscriptionId)
	c.configureClient(&endpointsClient.Client, auth)
	c.cdnEndpointsClient = endpointsClient

	profilesClient := cdn.NewProfilesClientWithBaseURI(endpoint, subscriptionId)
	c.configureClient(&profilesClient.Client, auth)
	c.cdnProfilesClient = profilesClient
}

func (c *ArmClient) registerCognitiveServiceClients(endpoint, subscriptionId string, auth autorest.Authorizer) {
	accountsClient := cognitiveservices.NewAccountsClientWithBaseURI(endpoint, subscriptionId)
	c.configureClient(&accountsClient.Client, auth)
	c.cognitiveAccountsClient = accountsClient
}

func (c *ArmClient) registerCosmosDBClients(endpoint, subscriptionId string, auth autorest.Authorizer) {
	cdb := documentdb.NewDatabaseAccountsClientWithBaseURI(endpoint, subscriptionId)
	c.configureClient(&cdb.Client, auth)
	c.cosmosDBClient = cdb
}

func (c *ArmClient) registerComputeClients(endpoint, subscriptionId string, auth autorest.Authorizer) {
	availabilitySetsClient := compute.NewAvailabilitySetsClientWithBaseURI(endpoint, subscriptionId)
	c.configureClient(&availabilitySetsClient.Client, auth)
	c.availSetClient = availabilitySetsClient

	diskClient := compute.NewDisksClientWithBaseURI(endpoint, subscriptionId)
	c.configureClient(&diskClient.Client, auth)
	c.diskClient = diskClient

	imagesClient := compute.NewImagesClientWithBaseURI(endpoint, subscriptionId)
	c.configureClient(&imagesClient.Client, auth)
	c.imageClient = imagesClient

	snapshotsClient := compute.NewSnapshotsClientWithBaseURI(endpoint, subscriptionId)
	c.configureClient(&snapshotsClient.Client, auth)
	c.snapshotsClient = snapshotsClient

	usageClient := compute.NewUsageClientWithBaseURI(endpoint, subscriptionId)
	c.configureClient(&usageClient.Client, auth)
	c.usageOpsClient = usageClient

	extensionImagesClient := compute.NewVirtualMachineExtensionImagesClientWithBaseURI(endpoint, subscriptionId)
	c.configureClient(&extensionImagesClient.Client, auth)
	c.vmExtensionImageClient = extensionImagesClient

	extensionsClient := compute.NewVirtualMachineExtensionsClientWithBaseURI(endpoint, subscriptionId)
	c.configureClient(&extensionsClient.Client, auth)
	c.vmExtensionClient = extensionsClient

	virtualMachineImagesClient := compute.NewVirtualMachineImagesClientWithBaseURI(endpoint, subscriptionId)
	c.configureClient(&virtualMachineImagesClient.Client, auth)
	c.vmImageClient = virtualMachineImagesClient

	scaleSetsClient := compute.NewVirtualMachineScaleSetsClientWithBaseURI(endpoint, subscriptionId)
	c.configureClient(&scaleSetsClient.Client, auth)
	c.vmScaleSetClient = scaleSetsClient

	virtualMachinesClient := compute.NewVirtualMachinesClientWithBaseURI(endpoint, subscriptionId)
	c.configureClient(&virtualMachinesClient.Client, auth)
	c.vmClient = virtualMachinesClient

	galleriesClient := compute.NewGalleriesClientWithBaseURI(endpoint, subscriptionId)
	c.configureClient(&galleriesClient.Client, auth)
	c.galleriesClient = galleriesClient

	galleryImagesClient := compute.NewGalleryImagesClientWithBaseURI(endpoint, subscriptionId)
	c.configureClient(&galleryImagesClient.Client, auth)
	c.galleryImagesClient = galleryImagesClient

	galleryImageVersionsClient := compute.NewGalleryImageVersionsClientWithBaseURI(endpoint, subscriptionId)
	c.configureClient(&galleryImageVersionsClient.Client, auth)
	c.galleryImageVersionsClient = galleryImageVersionsClient
}

func (c *ArmClient) registerContainerInstanceClients(endpoint, subscriptionId string, auth autorest.Authorizer) {
	cgc := containerinstance.NewContainerGroupsClientWithBaseURI(endpoint, subscriptionId)
	c.configureClient(&cgc.Client, auth)
	c.containerGroupsClient = cgc
}

func (c *ArmClient) registerContainerRegistryClients(endpoint, subscriptionId string, auth autorest.Authorizer) {
	crc := containerregistry.NewRegistriesClientWithBaseURI(endpoint, subscriptionId)
	c.configureClient(&crc.Client, auth)
	c.containerRegistryClient = crc
}

func (c *ArmClient) registerContainerServicesClients(endpoint, subscriptionId string, auth autorest.Authorizer) {
	// ACS
	containerServicesClient := containerservice.NewContainerServicesClientWithBaseURI(endpoint, subscriptionId)
	c.configureClient(&containerServicesClient.Client, auth)
	c.containerServicesClient = containerServicesClient

	// AKS
	kubernetesClustersClient := containerservice.NewManagedClustersClientWithBaseURI(endpoint, subscriptionId)
	c.configureClient(&kubernetesClustersClient.Client, auth)
	c.kubernetesClustersClient = kubernetesClustersClient
}

func (c *ArmClient) registerDatabricksClients(endpoint, subscriptionId string, auth autorest.Authorizer) {
	databricksWorkspacesClient := databricks.NewWorkspacesClientWithBaseURI(endpoint, subscriptionId)
	c.configureClient(&databricksWorkspacesClient.Client, auth)
	c.databricksWorkspacesClient = databricksWorkspacesClient
}

func (c *ArmClient) registerDatabases(endpoint, subscriptionId string, auth autorest.Authorizer, sender autorest.Sender) {
	// MySQL
	mysqlConfigClient := mysql.NewConfigurationsClientWithBaseURI(endpoint, subscriptionId)
	c.configureClient(&mysqlConfigClient.Client, auth)
	c.mysqlConfigurationsClient = mysqlConfigClient

	mysqlDBClient := mysql.NewDatabasesClientWithBaseURI(endpoint, subscriptionId)
	c.configureClient(&mysqlDBClient.Client, auth)
	c.mysqlDatabasesClient = mysqlDBClient

	mysqlFWClient := mysql.NewFirewallRulesClientWithBaseURI(endpoint, subscriptionId)
	c.configureClient(&mysqlFWClient.Client, auth)
	c.mysqlFirewallRulesClient = mysqlFWClient

	mysqlServersClient := mysql.NewServersClientWithBaseURI(endpoint, subscriptionId)
	c.configureClient(&mysqlServersClient.Client, auth)
	c.mysqlServersClient = mysqlServersClient

	mysqlVirtualNetworkRulesClient := mysql.NewVirtualNetworkRulesClientWithBaseURI(endpoint, subscriptionId)
	c.configureClient(&mysqlVirtualNetworkRulesClient.Client, auth)
	c.mysqlVirtualNetworkRulesClient = mysqlVirtualNetworkRulesClient

	// PostgreSQL
	postgresqlConfigClient := postgresql.NewConfigurationsClientWithBaseURI(endpoint, subscriptionId)
	c.configureClient(&postgresqlConfigClient.Client, auth)
	c.postgresqlConfigurationsClient = postgresqlConfigClient

	postgresqlDBClient := postgresql.NewDatabasesClientWithBaseURI(endpoint, subscriptionId)
	c.configureClient(&postgresqlDBClient.Client, auth)
	c.postgresqlDatabasesClient = postgresqlDBClient

	postgresqlFWClient := postgresql.NewFirewallRulesClientWithBaseURI(endpoint, subscriptionId)
	c.configureClient(&postgresqlFWClient.Client, auth)
	c.postgresqlFirewallRulesClient = postgresqlFWClient

	postgresqlSrvClient := postgresql.NewServersClientWithBaseURI(endpoint, subscriptionId)
	c.configureClient(&postgresqlSrvClient.Client, auth)
	c.postgresqlServersClient = postgresqlSrvClient

	postgresqlVNRClient := postgresql.NewVirtualNetworkRulesClientWithBaseURI(endpoint, subscriptionId)
	c.configureClient(&postgresqlVNRClient.Client, auth)
	c.postgresqlVirtualNetworkRulesClient = postgresqlVNRClient

	// SQL Azure
	sqlDBClient := sql.NewDatabasesClientWithBaseURI(endpoint, subscriptionId)
	c.configureClient(&sqlDBClient.Client, auth)
	c.sqlDatabasesClient = sqlDBClient

	sqlDTDPClient := sql.NewDatabaseThreatDetectionPoliciesClientWithBaseURI(endpoint, subscriptionId)
	setUserAgent(&sqlDTDPClient.Client)
	sqlDTDPClient.Authorizer = auth
	sqlDTDPClient.Sender = sender
	sqlDTDPClient.SkipResourceProviderRegistration = c.skipProviderRegistration
	c.sqlDatabaseThreatDetectionPoliciesClient = sqlDTDPClient

	sqlFWClient := sql.NewFirewallRulesClientWithBaseURI(endpoint, subscriptionId)
	c.configureClient(&sqlFWClient.Client, auth)
	c.sqlFirewallRulesClient = sqlFWClient

	sqlEPClient := sql.NewElasticPoolsClientWithBaseURI(endpoint, subscriptionId)
	c.configureClient(&sqlEPClient.Client, auth)
	c.sqlElasticPoolsClient = sqlEPClient

	sqlSrvClient := sql.NewServersClientWithBaseURI(endpoint, subscriptionId)
	c.configureClient(&sqlSrvClient.Client, auth)
	c.sqlServersClient = sqlSrvClient

	sqlADClient := sql.NewServerAzureADAdministratorsClientWithBaseURI(endpoint, subscriptionId)
	c.configureClient(&sqlADClient.Client, auth)
	c.sqlServerAzureADAdministratorsClient = sqlADClient

	sqlVNRClient := sql.NewVirtualNetworkRulesClientWithBaseURI(endpoint, subscriptionId)
	c.configureClient(&sqlVNRClient.Client, auth)
	c.sqlVirtualNetworkRulesClient = sqlVNRClient
}

func (c *ArmClient) registerDataLakeStoreClients(endpoint, subscriptionId string, auth autorest.Authorizer) {
	storeAccountClient := storeAccount.NewAccountsClientWithBaseURI(endpoint, subscriptionId)
	c.configureClient(&storeAccountClient.Client, auth)
	c.dataLakeStoreAccountClient = storeAccountClient

	storeFirewallRulesClient := storeAccount.NewFirewallRulesClientWithBaseURI(endpoint, subscriptionId)
	c.configureClient(&storeFirewallRulesClient.Client, auth)
	c.dataLakeStoreFirewallRulesClient = storeFirewallRulesClient

	analyticsAccountClient := analyticsAccount.NewAccountsClientWithBaseURI(endpoint, subscriptionId)
	c.configureClient(&analyticsAccountClient.Client, auth)
	c.dataLakeAnalyticsAccountClient = analyticsAccountClient

	filesClient := filesystem.NewClient()
	c.configureClient(&filesClient.Client, auth)
	c.dataLakeStoreFilesClient = filesClient

	analyticsFirewallRulesClient := analyticsAccount.NewFirewallRulesClientWithBaseURI(endpoint, subscriptionId)
	c.configureClient(&analyticsFirewallRulesClient.Client, auth)
	c.dataLakeAnalyticsFirewallRulesClient = analyticsFirewallRulesClient
}

func (c *ArmClient) registerDeviceClients(endpoint, subscriptionId string, auth autorest.Authorizer) {
	iotClient := devices.NewIotHubResourceClientWithBaseURI(endpoint, subscriptionId)
	c.configureClient(&iotClient.Client, auth)
	c.iothubResourceClient = iotClient
}

func (c *ArmClient) registerDevTestClients(endpoint, subscriptionId string, auth autorest.Authorizer) {
	labsClient := dtl.NewLabsClientWithBaseURI(endpoint, subscriptionId)
	c.configureClient(&labsClient.Client, auth)
	c.devTestLabsClient = labsClient

	devTestPoliciesClient := dtl.NewPoliciesClientWithBaseURI(endpoint, subscriptionId)
	c.configureClient(&devTestPoliciesClient.Client, auth)
	c.devTestPoliciesClient = devTestPoliciesClient

	devTestVirtualMachinesClient := dtl.NewVirtualMachinesClientWithBaseURI(endpoint, subscriptionId)
	c.configureClient(&devTestVirtualMachinesClient.Client, auth)
	c.devTestVirtualMachinesClient = devTestVirtualMachinesClient

	devTestVirtualNetworksClient := dtl.NewVirtualNetworksClientWithBaseURI(endpoint, subscriptionId)
	c.configureClient(&devTestVirtualNetworksClient.Client, auth)
	c.devTestVirtualNetworksClient = devTestVirtualNetworksClient
}

func (c *ArmClient) registerDevSpaceClients(endpoint, subscriptionId string, auth autorest.Authorizer) {
	controllersClient := devspaces.NewControllersClientWithBaseURI(endpoint, subscriptionId)
	c.configureClient(&controllersClient.Client, auth)
	c.devSpaceControllerClient = controllersClient
}

func (c *ArmClient) registerDNSClients(endpoint, subscriptionId string, auth autorest.Authorizer) {
	dn := dns.NewRecordSetsClientWithBaseURI(endpoint, subscriptionId)
	c.configureClient(&dn.Client, auth)
	c.dnsClient = dn

	zo := dns.NewZonesClientWithBaseURI(endpoint, subscriptionId)
	c.configureClient(&zo.Client, auth)
	c.zonesClient = zo
}

func (c *ArmClient) registerEventGridClients(endpoint, subscriptionId string, auth autorest.Authorizer) {
	egtc := eventgrid.NewTopicsClientWithBaseURI(endpoint, subscriptionId)
	c.configureClient(&egtc.Client, auth)
	c.eventGridTopicsClient = egtc
}

func (c *ArmClient) registerEventHubClients(endpoint, subscriptionId string, auth autorest.Authorizer) {
	ehc := eventhub.NewEventHubsClientWithBaseURI(endpoint, subscriptionId)
	c.configureClient(&ehc.Client, auth)
	c.eventHubClient = ehc

	chcgc := eventhub.NewConsumerGroupsClientWithBaseURI(endpoint, subscriptionId)
	c.configureClient(&chcgc.Client, auth)
	c.eventHubConsumerGroupClient = chcgc

	ehnc := eventhub.NewNamespacesClientWithBaseURI(endpoint, subscriptionId)
	c.configureClient(&ehnc.Client, auth)
	c.eventHubNamespacesClient = ehnc
}

func (c *ArmClient) registerKeyVaultClients(endpoint, subscriptionId string, auth autorest.Authorizer, keyVaultAuth autorest.Authorizer) {
	keyVaultClient := keyvault.NewVaultsClientWithBaseURI(endpoint, subscriptionId)
	c.configureClient(&keyVaultClient.Client, auth)
	c.keyVaultClient = keyVaultClient

	keyVaultManagementClient := keyVault.New()
	c.configureClient(&keyVaultManagementClient.Client, keyVaultAuth)
	c.keyVaultManagementClient = keyVaultManagementClient
}

func (c *ArmClient) registerLogicClients(endpoint, subscriptionId string, auth autorest.Authorizer) {
	workflowsClient := logic.NewWorkflowsClientWithBaseURI(endpoint, subscriptionId)
	c.configureClient(&workflowsClient.Client, auth)
	c.logicWorkflowsClient = workflowsClient
}

func (c *ArmClient) registerMonitorClients(endpoint, subscriptionId string, auth autorest.Authorizer) {
	agc := insights.NewActionGroupsClientWithBaseURI(endpoint, subscriptionId)
	c.configureClient(&agc.Client, auth)
	c.monitorActionGroupsClient = agc

	alac := insights.NewActivityLogAlertsClientWithBaseURI(endpoint, subscriptionId)
	c.configureClient(&alac.Client, auth)
	c.monitorActivityLogAlertsClient = alac

	arc := insights.NewAlertRulesClientWithBaseURI(endpoint, subscriptionId)
	c.configureClient(&arc.Client, auth)
	c.monitorAlertRulesClient = arc

	monitorLogProfilesClient := insights.NewLogProfilesClientWithBaseURI(endpoint, subscriptionId)
	c.configureClient(&monitorLogProfilesClient.Client, auth)
	c.monitorLogProfilesClient = monitorLogProfilesClient

	mac := insights.NewMetricAlertsClientWithBaseURI(endpoint, subscriptionId)
	c.configureClient(&mac.Client, auth)
	c.monitorMetricAlertsClient = mac

	autoscaleSettingsClient := insights.NewAutoscaleSettingsClientWithBaseURI(endpoint, subscriptionId)
	c.configureClient(&autoscaleSettingsClient.Client, auth)
	c.autoscaleSettingsClient = autoscaleSettingsClient
}

func (c *ArmClient) registerNetworkingClients(endpoint, subscriptionId string, auth autorest.Authorizer) {
	applicationGatewaysClient := network.NewApplicationGatewaysClientWithBaseURI(endpoint, subscriptionId)
	c.configureClient(&applicationGatewaysClient.Client, auth)
	c.applicationGatewayClient = applicationGatewaysClient

	appSecurityGroupsClient := network.NewApplicationSecurityGroupsClientWithBaseURI(endpoint, subscriptionId)
	c.configureClient(&appSecurityGroupsClient.Client, auth)
	c.applicationSecurityGroupsClient = appSecurityGroupsClient

	azureFirewallsClient := network.NewAzureFirewallsClientWithBaseURI(endpoint, subscriptionId)
	c.configureClient(&azureFirewallsClient.Client, auth)
	c.azureFirewallsClient = azureFirewallsClient

	expressRouteAuthsClient := network.NewExpressRouteCircuitAuthorizationsClientWithBaseURI(endpoint, subscriptionId)
	c.configureClient(&expressRouteAuthsClient.Client, auth)
	c.expressRouteAuthsClient = expressRouteAuthsClient

	expressRouteCircuitsClient := network.NewExpressRouteCircuitsClientWithBaseURI(endpoint, subscriptionId)
	c.configureClient(&expressRouteCircuitsClient.Client, auth)
	c.expressRouteCircuitClient = expressRouteCircuitsClient

	expressRoutePeeringsClient := network.NewExpressRouteCircuitPeeringsClientWithBaseURI(endpoint, subscriptionId)
	c.configureClient(&expressRoutePeeringsClient.Client, auth)
	c.expressRoutePeeringsClient = expressRoutePeeringsClient

	interfacesClient := network.NewInterfacesClientWithBaseURI(endpoint, subscriptionId)
	c.configureClient(&interfacesClient.Client, auth)
	c.ifaceClient = interfacesClient

	loadBalancersClient := network.NewLoadBalancersClientWithBaseURI(endpoint, subscriptionId)
	c.configureClient(&loadBalancersClient.Client, auth)
	c.loadBalancerClient = loadBalancersClient

	localNetworkGatewaysClient := network.NewLocalNetworkGatewaysClientWithBaseURI(endpoint, subscriptionId)
	c.configureClient(&localNetworkGatewaysClient.Client, auth)
	c.localNetConnClient = localNetworkGatewaysClient

	gatewaysClient := network.NewVirtualNetworkGatewaysClientWithBaseURI(endpoint, subscriptionId)
	c.configureClient(&gatewaysClient.Client, auth)
	c.vnetGatewayClient = gatewaysClient

	gatewayConnectionsClient := network.NewVirtualNetworkGatewayConnectionsClientWithBaseURI(endpoint, subscriptionId)
	c.configureClient(&gatewayConnectionsClient.Client, auth)
	c.vnetGatewayConnectionsClient = gatewayConnectionsClient

	networksClient := network.NewVirtualNetworksClientWithBaseURI(endpoint, subscriptionId)
	c.configureClient(&networksClient.Client, auth)
	c.vnetClient = networksClient

	packetCapturesClient := network.NewPacketCapturesClientWithBaseURI(endpoint, subscriptionId)
	c.configureClient(&packetCapturesClient.Client, auth)
	c.packetCapturesClient = packetCapturesClient

	peeringsClient := network.NewVirtualNetworkPeeringsClientWithBaseURI(endpoint, subscriptionId)
	c.configureClient(&peeringsClient.Client, auth)
	c.vnetPeeringsClient = peeringsClient

	publicIPAddressesClient := network.NewPublicIPAddressesClientWithBaseURI(endpoint, subscriptionId)
	c.configureClient(&publicIPAddressesClient.Client, auth)
	c.publicIPClient = publicIPAddressesClient

	routesClient := network.NewRoutesClientWithBaseURI(endpoint, subscriptionId)
	c.configureClient(&routesClient.Client, auth)
	c.routesClient = routesClient

	routeTablesClient := network.NewRouteTablesClientWithBaseURI(endpoint, subscriptionId)
	c.configureClient(&routeTablesClient.Client, auth)
	c.routeTablesClient = routeTablesClient

	securityGroupsClient := network.NewSecurityGroupsClientWithBaseURI(endpoint, subscriptionId)
	c.configureClient(&securityGroupsClient.Client, auth)
	c.secGroupClient = securityGroupsClient

	securityRulesClient := network.NewSecurityRulesClientWithBaseURI(endpoint, subscriptionId)
	c.configureClient(&securityRulesClient.Client, auth)
	c.secRuleClient = securityRulesClient

	subnetsClient := network.NewSubnetsClientWithBaseURI(endpoint, subscriptionId)
	c.configureClient(&subnetsClient.Client, auth)
	c.subnetClient = subnetsClient

	userAssignedIdentitiesClient := msi.NewUserAssignedIdentitiesClientWithBaseURI(endpoint, subscriptionId)
	c.configureClient(&userAssignedIdentitiesClient.Client, auth)
	c.userAssignedIdentitiesClient = userAssignedIdentitiesClient

	watchersClient := network.NewWatchersClientWithBaseURI(endpoint, subscriptionId)
	c.configureClient(&watchersClient.Client, auth)
	c.watcherClient = watchersClient
}

func (c *ArmClient) registerNotificationHubsClient(endpoint, subscriptionId string, auth autorest.Authorizer) {
	namespacesClient := notificationhubs.NewNamespacesClientWithBaseURI(endpoint, subscriptionId)
	c.configureClient(&namespacesClient.Client, auth)
	c.notificationNamespacesClient = namespacesClient

	notificationHubsClient := notificationhubs.NewClientWithBaseURI(endpoint, subscriptionId)
	c.configureClient(&notificationHubsClient.Client, auth)
	c.notificationHubsClient = notificationHubsClient
}

func (c *ArmClient) registerOperationalInsightsClients(endpoint, subscriptionId string, auth autorest.Authorizer) {
	opwc := operationalinsights.NewWorkspacesClientWithBaseURI(endpoint, subscriptionId)
	c.configureClient(&opwc.Client, auth)
	c.workspacesClient = opwc

	solutionsClient := operationsmanagement.NewSolutionsClientWithBaseURI(endpoint, subscriptionId, "Microsoft.OperationsManagement", "solutions", "testing")
	c.configureClient(&solutionsClient.Client, auth)
	c.solutionsClient = solutionsClient

	lsClient := operationalinsights.NewLinkedServicesClientWithBaseURI(endpoint, subscriptionId)
	c.configureClient(&lsClient.Client, auth)
	c.linkedServicesClient = lsClient
}

func (c *ArmClient) registerRecoveryServiceClients(endpoint, subscriptionId string, auth autorest.Authorizer) {
	vaultsClient := recoveryservices.NewVaultsClientWithBaseURI(endpoint, subscriptionId)
	c.configureClient(&vaultsClient.Client, auth)
	c.recoveryServicesVaultsClient = vaultsClient

	protectedItemsClient := backup.NewProtectedItemsClientWithBaseURI(endpoint, subscriptionId)
	c.configureClient(&protectedItemsClient.Client, auth)
	c.recoveryServicesProtectedItemsClient = protectedItemsClient

	protectionPoliciesClient := backup.NewProtectionPoliciesClientWithBaseURI(endpoint, subscriptionId)
	c.configureClient(&protectionPoliciesClient.Client, auth)
	c.recoveryServicesProtectionPoliciesClient = protectionPoliciesClient
}

func (c *ArmClient) registerRedisClients(endpoint, subscriptionId string, auth autorest.Authorizer) {
	redisClient := redis.NewClientWithBaseURI(endpoint, subscriptionId)
	c.configureClient(&redisClient.Client, auth)
	c.redisClient = redisClient

	firewallRuleClient := redis.NewFirewallRulesClientWithBaseURI(endpoint, subscriptionId)
	c.configureClient(&firewallRuleClient.Client, auth)
	c.redisFirewallClient = firewallRuleClient

	patchSchedulesClient := redis.NewPatchSchedulesClientWithBaseURI(endpoint, subscriptionId)
	c.configureClient(&patchSchedulesClient.Client, auth)
	c.redisPatchSchedulesClient = patchSchedulesClient
}

func (c *ArmClient) registerRelayClients(endpoint, subscriptionId string, auth autorest.Authorizer) {
	relayNamespacesClient := relay.NewNamespacesClientWithBaseURI(endpoint, subscriptionId)
	c.configureClient(&relayNamespacesClient.Client, auth)
	c.relayNamespacesClient = relayNamespacesClient
}

func (c *ArmClient) registerResourcesClients(endpoint, subscriptionId string, auth autorest.Authorizer) {
	locksClient := locks.NewManagementLocksClientWithBaseURI(endpoint, subscriptionId)
	c.configureClient(&locksClient.Client, auth)
	c.managementLocksClient = locksClient

	deploymentsClient := resources.NewDeploymentsClientWithBaseURI(endpoint, subscriptionId)
	c.configureClient(&deploymentsClient.Client, auth)
	c.deploymentsClient = deploymentsClient

	resourcesClient := resources.NewClientWithBaseURI(endpoint, subscriptionId)
	c.configureClient(&resourcesClient.Client, auth)
	c.resourcesClient = resourcesClient

	resourceGroupsClient := resources.NewGroupsClientWithBaseURI(endpoint, subscriptionId)
	c.configureClient(&resourceGroupsClient.Client, auth)
	c.resourceGroupsClient = resourceGroupsClient

	providersClient := resources.NewProvidersClientWithBaseURI(endpoint, subscriptionId)
	c.configureClient(&providersClient.Client, auth)
	c.providersClient = providersClient

	subscriptionsClient := subscriptions.NewClientWithBaseURI(endpoint)
	c.configureClient(&subscriptionsClient.Client, auth)
	c.subscriptionsClient = subscriptionsClient
}

func (c *ArmClient) registerSchedulerClients(endpoint, subscriptionId string, auth autorest.Authorizer) {
	jobCollectionsClient := scheduler.NewJobCollectionsClientWithBaseURI(endpoint, subscriptionId) //nolint: megacheck
	c.configureClient(&jobCollectionsClient.Client, auth)
	c.schedulerJobCollectionsClient = jobCollectionsClient

	jobsClient := scheduler.NewJobsClientWithBaseURI(endpoint, subscriptionId) //nolint: megacheck
	c.configureClient(&jobsClient.Client, auth)
	c.schedulerJobsClient = jobsClient
}

func (c *ArmClient) registerSearchClients(endpoint, subscriptionId string, auth autorest.Authorizer) {
	searchClient := search.NewServicesClientWithBaseURI(endpoint, subscriptionId)
	c.configureClient(&searchClient.Client, auth)
	c.searchServicesClient = searchClient

	searchAdminKeysClient := search.NewAdminKeysClientWithBaseURI(endpoint, subscriptionId)
	c.configureClient(&searchAdminKeysClient.Client, auth)
	c.searchAdminKeysClient = searchAdminKeysClient
}

func (c *ArmClient) registerSecurityCenterClients(endpoint, subscriptionId string, auth autorest.Authorizer) {
	ascLocation := "Global"

	securityCenterPricingClient := security.NewPricingsClientWithBaseURI(endpoint, subscriptionId, ascLocation)
	c.configureClient(&securityCenterPricingClient.Client, auth)
	c.securityCenterPricingClient = securityCenterPricingClient

	securityCenterContactsClient := security.NewContactsClientWithBaseURI(endpoint, subscriptionId, ascLocation)
	c.configureClient(&securityCenterContactsClient.Client, auth)
	c.securityCenterContactsClient = securityCenterContactsClient

	securityCenterWorkspaceClient := security.NewWorkspaceSettingsClientWithBaseURI(endpoint, subscriptionId, ascLocation)
	c.configureClient(&securityCenterWorkspaceClient.Client, auth)
	c.securityCenterWorkspaceClient = securityCenterWorkspaceClient
}

func (c *ArmClient) registerServiceBusClients(endpoint, subscriptionId string, auth autorest.Authorizer) {
	queuesClient := servicebus.NewQueuesClientWithBaseURI(endpoint, subscriptionId)
	c.configureClient(&queuesClient.Client, auth)
	c.serviceBusQueuesClient = queuesClient

	namespacesClient := servicebus.NewNamespacesClientWithBaseURI(endpoint, subscriptionId)
	c.configureClient(&namespacesClient.Client, auth)
	c.serviceBusNamespacesClient = namespacesClient

	topicsClient := servicebus.NewTopicsClientWithBaseURI(endpoint, subscriptionId)
	c.configureClient(&topicsClient.Client, auth)
	c.serviceBusTopicsClient = topicsClient

	subscriptionsClient := servicebus.NewSubscriptionsClientWithBaseURI(endpoint, subscriptionId)
	c.configureClient(&subscriptionsClient.Client, auth)
	c.serviceBusSubscriptionsClient = subscriptionsClient

	subscriptionRulesClient := servicebus.NewRulesClientWithBaseURI(endpoint, subscriptionId)
	c.configureClient(&subscriptionRulesClient.Client, auth)
	c.serviceBusSubscriptionRulesClient = subscriptionRulesClient
}

func (c *ArmClient) registerServiceFabricClients(endpoint, subscriptionId string, auth autorest.Authorizer) {
	clustersClient := servicefabric.NewClustersClientWithBaseURI(endpoint, subscriptionId)
	c.configureClient(&clustersClient.Client, auth)
	c.serviceFabricClustersClient = clustersClient
}

func (c *ArmClient) registerStorageClients(endpoint, subscriptionId string, auth autorest.Authorizer) {
	accountsClient := storage.NewAccountsClientWithBaseURI(endpoint, subscriptionId)
	c.configureClient(&accountsClient.Client, auth)
	c.storageServiceClient = accountsClient

	usageClient := storage.NewUsageClientWithBaseURI(endpoint, subscriptionId)
	c.configureClient(&usageClient.Client, auth)
	c.storageUsageClient = usageClient
}

func (c *ArmClient) registerTrafficManagerClients(endpoint, subscriptionId string, auth autorest.Authorizer) {
	endpointsClient := trafficmanager.NewEndpointsClientWithBaseURI(endpoint, c.subscriptionId)
	c.configureClient(&endpointsClient.Client, auth)
	c.trafficManagerEndpointsClient = endpointsClient

	geographicalHierarchiesClient := trafficmanager.NewGeographicHierarchiesClientWithBaseURI(endpoint, subscriptionId)
	c.configureClient(&geographicalHierarchiesClient.Client, auth)
	c.trafficManagerGeographialHierarchiesClient = geographicalHierarchiesClient

	profilesClient := trafficmanager.NewProfilesClientWithBaseURI(endpoint, subscriptionId)
	c.configureClient(&profilesClient.Client, auth)
	c.trafficManagerProfilesClient = profilesClient
}

func (c *ArmClient) registerWebClients(endpoint, subscriptionId string, auth autorest.Authorizer) {
	appServicePlansClient := web.NewAppServicePlansClientWithBaseURI(endpoint, subscriptionId)
	c.configureClient(&appServicePlansClient.Client, auth)
	c.appServicePlansClient = appServicePlansClient

	appsClient := web.NewAppsClientWithBaseURI(endpoint, subscriptionId)
	c.configureClient(&appsClient.Client, auth)
	c.appServicesClient = appsClient
}

func (c *ArmClient) registerPolicyClients(endpoint, subscriptionId string, auth autorest.Authorizer) {
	policyAssignmentsClient := policy.NewAssignmentsClientWithBaseURI(endpoint, subscriptionId)
	c.configureClient(&policyAssignmentsClient.Client, auth)
	c.policyAssignmentsClient = policyAssignmentsClient

	policyDefinitionsClient := policy.NewDefinitionsClientWithBaseURI(endpoint, subscriptionId)
	c.configureClient(&policyDefinitionsClient.Client, auth)
	c.policyDefinitionsClient = policyDefinitionsClient
}

func (c *ArmClient) registerManagementGroupClients(endpoint string, auth autorest.Authorizer) {
	managementGroupsClient := managementgroups.NewClientWithBaseURI(endpoint)
	c.configureClient(&managementGroupsClient.Client, auth)
	c.managementGroupsClient = managementGroupsClient

	managementGroupsSubscriptionClient := managementgroups.NewSubscriptionsClientWithBaseURI(endpoint)
	c.configureClient(&managementGroupsSubscriptionClient.Client, auth)
	c.managementGroupsSubscriptionClient = managementGroupsSubscriptionClient
}

var (
	storageKeyCacheMu sync.RWMutex
	storageKeyCache   = make(map[string]string)
)

func (armClient *ArmClient) getKeyForStorageAccount(ctx context.Context, resourceGroupName, storageAccountName string) (string, bool, error) {
	cacheIndex := resourceGroupName + "/" + storageAccountName
	storageKeyCacheMu.RLock()
	key, ok := storageKeyCache[cacheIndex]
	storageKeyCacheMu.RUnlock()

	if ok {
		return key, true, nil
	}

	storageKeyCacheMu.Lock()
	defer storageKeyCacheMu.Unlock()
	key, ok = storageKeyCache[cacheIndex]
	if !ok {
		accountKeys, err := armClient.storageServiceClient.ListKeys(ctx, resourceGroupName, storageAccountName)
		if utils.ResponseWasNotFound(accountKeys.Response) {
			return "", false, nil
		}
		if err != nil {
			// We assume this is a transient error rather than a 404 (which is caught above),  so assume the
			// storeAccount still exists.
			return "", true, fmt.Errorf("Error retrieving keys for storage storeAccount %q: %s", storageAccountName, err)
		}

		if accountKeys.Keys == nil {
			return "", false, fmt.Errorf("Nil key returned for storage storeAccount %q", storageAccountName)
		}

		keys := *accountKeys.Keys
		if len(keys) <= 0 {
			return "", false, fmt.Errorf("No keys returned for storage storeAccount %q", storageAccountName)
		}

		keyPtr := keys[0].Value
		if keyPtr == nil {
			return "", false, fmt.Errorf("The first key returned is nil for storage storeAccount %q", storageAccountName)
		}

		key = *keyPtr
		storageKeyCache[cacheIndex] = key
	}

	return key, true, nil
}

func (armClient *ArmClient) getBlobStorageClientForStorageAccount(ctx context.Context, resourceGroupName, storageAccountName string) (*mainStorage.BlobStorageClient, bool, error) {
	key, accountExists, err := armClient.getKeyForStorageAccount(ctx, resourceGroupName, storageAccountName)
	if err != nil {
		return nil, accountExists, err
	}
	if !accountExists {
		return nil, false, nil
	}

	storageClient, err := mainStorage.NewClient(storageAccountName, key, armClient.environment.StorageEndpointSuffix,
		mainStorage.DefaultAPIVersion, true)
	if err != nil {
		return nil, true, fmt.Errorf("Error creating storage client for storage storeAccount %q: %s", storageAccountName, err)
	}

	blobClient := storageClient.GetBlobService()
	return &blobClient, true, nil
}

func (armClient *ArmClient) getFileServiceClientForStorageAccount(ctx context.Context, resourceGroupName, storageAccountName string) (*mainStorage.FileServiceClient, bool, error) {
	key, accountExists, err := armClient.getKeyForStorageAccount(ctx, resourceGroupName, storageAccountName)
	if err != nil {
		return nil, accountExists, err
	}
	if !accountExists {
		return nil, false, nil
	}

	storageClient, err := mainStorage.NewClient(storageAccountName, key, armClient.environment.StorageEndpointSuffix,
		mainStorage.DefaultAPIVersion, true)
	if err != nil {
		return nil, true, fmt.Errorf("Error creating storage client for storage storeAccount %q: %s", storageAccountName, err)
	}

	fileClient := storageClient.GetFileService()
	return &fileClient, true, nil
}

func (armClient *ArmClient) getTableServiceClientForStorageAccount(ctx context.Context, resourceGroupName, storageAccountName string) (*mainStorage.TableServiceClient, bool, error) {
	key, accountExists, err := armClient.getKeyForStorageAccount(ctx, resourceGroupName, storageAccountName)
	if err != nil {
		return nil, accountExists, err
	}
	if !accountExists {
		return nil, false, nil
	}

	storageClient, err := mainStorage.NewClient(storageAccountName, key, armClient.environment.StorageEndpointSuffix,
		mainStorage.DefaultAPIVersion, true)
	if err != nil {
		return nil, true, fmt.Errorf("Error creating storage client for storage storeAccount %q: %s", storageAccountName, err)
	}

	tableClient := storageClient.GetTableService()
	return &tableClient, true, nil
}

func (armClient *ArmClient) getQueueServiceClientForStorageAccount(ctx context.Context, resourceGroupName, storageAccountName string) (*mainStorage.QueueServiceClient, bool, error) {
	key, accountExists, err := armClient.getKeyForStorageAccount(ctx, resourceGroupName, storageAccountName)
	if err != nil {
		return nil, accountExists, err
	}
	if !accountExists {
		return nil, false, nil
	}

	storageClient, err := mainStorage.NewClient(storageAccountName, key, armClient.environment.StorageEndpointSuffix,
		mainStorage.DefaultAPIVersion, true)
	if err != nil {
		return nil, true, fmt.Errorf("Error creating storage client for storage storeAccount %q: %s", storageAccountName, err)
	}

	queueClient := storageClient.GetQueueService()
	return &queueClient, true, nil
}<|MERGE_RESOLUTION|>--- conflicted
+++ resolved
@@ -336,57 +336,6 @@
 	client.PollingDuration = 60 * time.Minute
 }
 
-<<<<<<< HEAD
-func buildSender() autorest.Sender {
-	return autorest.DecorateSender(&http.Client{
-		Transport: &http.Transport{
-			Proxy: http.ProxyFromEnvironment,
-		},
-	}, withRequestLogging())
-}
-
-func withRequestLogging() autorest.SendDecorator {
-	return func(s autorest.Sender) autorest.Sender {
-		return autorest.SenderFunc(func(r *http.Request) (*http.Response, error) {
-			// strip the authorization header prior to printing
-			authHeaderName := "Authorization"
-			auth := r.Header.Get(authHeaderName)
-			if auth != "" {
-				r.Header.Del(authHeaderName)
-			}
-
-			// dump request to wire format
-			if dump, err := httputil.DumpRequestOut(r, true); err == nil {
-				log.Printf("[DEBUG] AzureRM Request: \n%s\n", dump)
-			} else {
-				// fallback to basic message
-				log.Printf("[DEBUG] AzureRM Request: %s to %s\n", r.Method, r.URL)
-			}
-
-			// add the auth header back
-			if auth != "" {
-				r.Header.Add(authHeaderName, auth)
-			}
-
-			resp, err := s.Do(r)
-			if resp != nil {
-				// dump response to wire format
-				if dump, err2 := httputil.DumpResponse(resp, true); err2 == nil {
-					log.Printf("[DEBUG] AzureRM Response for %s: \n%s\n", r.URL, dump)
-				} else {
-					// fallback to basic message
-					log.Printf("[DEBUG] AzureRM Response: %s for %s\n", resp.Status, r.URL)
-				}
-			} else {
-				log.Printf("[DEBUG] Request to %s completed with no response", r.URL)
-			}
-			return resp, err
-		})
-	}
-}
-
-=======
->>>>>>> 36a71fb1
 func setUserAgent(client *autorest.Client) {
 	// TODO: This is the SDK version not the CLI version, once we are on 0.12, should revisit
 	tfUserAgent := httpclient.UserAgentString()
